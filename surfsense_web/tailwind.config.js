/** @type {import('tailwindcss').Config} */
module.exports = {
	darkMode: ["class"],
	content: [
		"./pages/**/*.{ts,tsx}",
		"./components/**/*.{ts,tsx}",
		"./app/**/*.{ts,tsx}",
		"./src/**/*.{ts,tsx}",
	],
	theme: {
		container: {
			center: true,
			padding: "2rem",
			screens: {
				"2xl": "1400px",
			},
		},
		extend: {
			colors: {
				border: "hsl(var(--border))",
				input: "hsl(var(--input))",
				ring: "hsl(var(--ring))",
				background: "hsl(var(--background))",
				foreground: "hsl(var(--foreground))",
				primary: {
					DEFAULT: "hsl(var(--primary))",
					foreground: "hsl(var(--primary-foreground))",
				},
				secondary: {
					DEFAULT: "hsl(var(--secondary))",
					foreground: "hsl(var(--secondary-foreground))",
				},
				destructive: {
					DEFAULT: "hsl(var(--destructive))",
					foreground: "hsl(var(--destructive-foreground))",
				},
				muted: {
					DEFAULT: "hsl(var(--muted))",
					foreground: "hsl(var(--muted-foreground))",
				},
				accent: {
					DEFAULT: "hsl(var(--accent))",
					foreground: "hsl(var(--accent-foreground))",
				},
				popover: {
					DEFAULT: "hsl(var(--popover))",
					foreground: "hsl(var(--popover-foreground))",
				},
				card: {
					DEFAULT: "hsl(var(--card))",
					foreground: "hsl(var(--card-foreground))",
				},
			},
			borderRadius: {
				lg: "var(--radius)",
				md: "calc(var(--radius) - 2px)",
				sm: "calc(var(--radius) - 4px)",
			},
			keyframes: {
				"accordion-down": {
					from: { height: 0 },
					to: { height: "var(--radix-accordion-content-height)" },
				},
				"accordion-up": {
					from: { height: "var(--radix-accordion-content-height)" },
					to: { height: 0 },
				},
<<<<<<< HEAD
				"spin-slow": {
					from: { transform: "rotate(0deg)" },
					to: { transform: "rotate(360deg)" },
				},
				// Gentle pulse animation combining opacity and scale for loading indicator
				"anchor-pulse": {
					"0%, 100%": { opacity: "1", transform: "scale(1)" },
					"50%": { opacity: "0.5", transform: "scale(0.95)" },
				},
=======
>>>>>>> d98a062c
			},
			animation: {
				"accordion-down": "accordion-down 0.2s ease-out",
				"accordion-up": "accordion-up 0.2s ease-out",
<<<<<<< HEAD
				"spin-slow": "spin-slow 2.5s linear infinite",
				// Smooth 2s pulse for anchor icon - non-distracting
				"anchor-pulse": "anchor-pulse 2s ease-in-out infinite",
=======
				"spin-slow": "spin 2.5s linear infinite",
>>>>>>> d98a062c
			},
		},
	},
	plugins: [require("tailwindcss-animate"), require("@tailwindcss/typography")],
};<|MERGE_RESOLUTION|>--- conflicted
+++ resolved
@@ -65,29 +65,18 @@
 					from: { height: "var(--radix-accordion-content-height)" },
 					to: { height: 0 },
 				},
-<<<<<<< HEAD
-				"spin-slow": {
-					from: { transform: "rotate(0deg)" },
-					to: { transform: "rotate(360deg)" },
-				},
 				// Gentle pulse animation combining opacity and scale for loading indicator
 				"anchor-pulse": {
 					"0%, 100%": { opacity: "1", transform: "scale(1)" },
 					"50%": { opacity: "0.5", transform: "scale(0.95)" },
 				},
-=======
->>>>>>> d98a062c
 			},
 			animation: {
 				"accordion-down": "accordion-down 0.2s ease-out",
 				"accordion-up": "accordion-up 0.2s ease-out",
-<<<<<<< HEAD
-				"spin-slow": "spin-slow 2.5s linear infinite",
+				"spin-slow": "spin 2.5s linear infinite",
 				// Smooth 2s pulse for anchor icon - non-distracting
 				"anchor-pulse": "anchor-pulse 2s ease-in-out infinite",
-=======
-				"spin-slow": "spin 2.5s linear infinite",
->>>>>>> d98a062c
 			},
 		},
 	},
