"use client";

import {
	ChevronDown,
	ChevronRight,
	File,
	FileText,
	Folder,
	FolderOpen,
	HardDrive,
	Image,
	Loader2,
	Sheet,
	Presentation,
} from "lucide-react";
import { useState } from "react";
import { Checkbox } from "@/components/ui/checkbox";
import { ScrollArea } from "@/components/ui/scroll-area";
import { cn } from "@/lib/utils";
import { useGoogleDriveFolders } from "@/hooks/use-google-drive-folders";
import { connectorsApiService } from "@/lib/apis/connectors-api.service";

interface DriveItem {
	id: string;
	name: string;
	mimeType: string;
	isFolder: boolean;
	parents?: string[];
	size?: number;
	iconLink?: string;
}

interface ItemTreeNode {
	item: DriveItem;
	children: DriveItem[] | null; // null = not loaded, [] = loaded but empty
	isExpanded: boolean;
	isLoading: boolean;
}

interface SelectedFolder {
	id: string;
	name: string;
}

interface GoogleDriveFolderTreeProps {
	connectorId: number;
	selectedFolders: SelectedFolder[];
	onSelectFolders: (folders: SelectedFolder[]) => void;
	selectedFiles?: SelectedFolder[];
	onSelectFiles?: (files: SelectedFolder[]) => void;
}

// Helper to get appropriate icon for file type
function getFileIcon(mimeType: string, className: string = "h-4 w-4") {
	if (mimeType.includes("spreadsheet") || mimeType.includes("excel")) {
		return <Sheet className={`${className} text-green-600`} />;
	}
	if (mimeType.includes("presentation") || mimeType.includes("powerpoint")) {
		return <Presentation className={`${className} text-orange-600`} />;
	}
	if (mimeType.includes("document") || mimeType.includes("word") || mimeType.includes("text")) {
		return <FileText className={`${className} text-blue-600`} />;
	}
	if (mimeType.includes("image")) {
		return <Image className={`${className} text-purple-600`} />;
	}
	return <File className={`${className} text-gray-500`} />;
}

export function GoogleDriveFolderTree({
	connectorId,
	selectedFolders,
	onSelectFolders,
	selectedFiles = [],
	onSelectFiles = () => {},
}: GoogleDriveFolderTreeProps) {
	const [itemStates, setItemStates] = useState<Map<string, ItemTreeNode>>(new Map());

	const { data: rootData, isLoading: isLoadingRoot } = useGoogleDriveFolders({
		connectorId,
	});

	const rootItems = rootData?.items || [];

	const isFolderSelected = (folderId: string): boolean => {
		return selectedFolders.some((f) => f.id === folderId);
	};

	const isFileSelected = (fileId: string): boolean => {
		return selectedFiles.some((f) => f.id === fileId);
	};

	const toggleFolderSelection = (folderId: string, folderName: string) => {
		if (isFolderSelected(folderId)) {
			onSelectFolders(selectedFolders.filter((f) => f.id !== folderId));
		} else {
			onSelectFolders([...selectedFolders, { id: folderId, name: folderName }]);
		}
	};

	const toggleFileSelection = (fileId: string, fileName: string) => {
		if (isFileSelected(fileId)) {
			onSelectFiles(selectedFiles.filter((f) => f.id !== fileId));
		} else {
			onSelectFiles([...selectedFiles, { id: fileId, name: fileName }]);
		}
	};

	/**
	 * Find an item by ID across all loaded items (root and nested).
	 */
	const findItem = (itemId: string): DriveItem | undefined => {
		const state = itemStates.get(itemId);
		if (state?.item) return state.item;

		const rootItem = rootItems.find((item) => item.id === itemId);
		if (rootItem) return rootItem;

		for (const [, nodeState] of itemStates) {
			if (nodeState.children) {
				const found = nodeState.children.find((child) => child.id === itemId);
				if (found) return found;
			}
		}

		return undefined;
	};

	/**
	 * Load and display contents of a specific folder.
	 */
	const loadFolderContents = async (folderId: string) => {
		try {
			setItemStates((prev) => {
				const newMap = new Map(prev);
				const existing = newMap.get(folderId);
				if (existing) {
					newMap.set(folderId, { ...existing, isLoading: true });
				} else {
					const item = findItem(folderId);
					if (item) {
						newMap.set(folderId, {
							item,
							children: null,
							isExpanded: false,
							isLoading: true,
						});
					}
				}
				return newMap;
			});

			const data = await connectorsApiService.listGoogleDriveFolders({
				connector_id: connectorId,
				parent_id: folderId,
			});
			const items = data.items || [];

			setItemStates((prev) => {
				const newMap = new Map(prev);
				const existing = newMap.get(folderId);
				const item = existing?.item || findItem(folderId);

				if (item) {
					newMap.set(folderId, {
						item,
						children: items,
						isExpanded: true,
						isLoading: false,
					});
				} else {
					console.error(`Could not find item for folderId: ${folderId}`);
				}
				return newMap;
			});
		} catch (error) {
			console.error("Error loading folder contents:", error);
			setItemStates((prev) => {
				const newMap = new Map(prev);
				const existing = newMap.get(folderId);
				if (existing) {
					newMap.set(folderId, { ...existing, isLoading: false });
				}
				return newMap;
			});
		}
	};

	/**
	 * Toggle folder expand/collapse state.
	 */
	const toggleFolder = async (item: DriveItem) => {
		if (!item.isFolder) return;

		const state = itemStates.get(item.id);

		if (!state || state.children === null) {
			await loadFolderContents(item.id);
		} else {
			setItemStates((prev) => {
				const newMap = new Map(prev);
				newMap.set(item.id, {
					...state,
					isExpanded: !state.isExpanded,
				});
				return newMap;
			});
		}
	};

	/**
	 * Render a single item (folder or file) with its children.
	 */
	const renderItem = (item: DriveItem, level: number = 0) => {
		const state = itemStates.get(item.id);
		const isExpanded = state?.isExpanded || false;
		const isLoading = state?.isLoading || false;
		const children = state?.children;
		const isFolder = item.isFolder;
		const isSelected = isFolder ? isFolderSelected(item.id) : isFileSelected(item.id);

		const childFolders = children?.filter((c) => c.isFolder) || [];
		const childFiles = children?.filter((c) => !c.isFolder) || [];

		const indentSize = 0.75; // Smaller indent for mobile
		
		return (
			<div key={item.id} className="w-full sm:ml-[calc(var(--level)*1.25rem)]" style={{ marginLeft: `${level * indentSize}rem`, '--level': level } as React.CSSProperties & { '--level'?: number }}>
				<div
					className={cn(
<<<<<<< HEAD
						"flex items-center gap-1 sm:gap-2 h-auto py-1 sm:py-2 px-1 sm:px-2 rounded-md",
						isFolder && "hover:bg-accent cursor-pointer",
						!isFolder && "cursor-default opacity-60",
						isSelected && isFolder && "bg-accent/50"
=======
						"flex items-center group gap-2 h-auto py-2 px-2 rounded-md hover:bg-accent cursor-pointer",
						isSelected && "bg-accent/50"
>>>>>>> 7a746fd2
					)}
				>
					{isFolder ? (
						<button
							type="button"
							className="flex items-center justify-center w-3 h-3 sm:w-4 sm:h-4 shrink-0 bg-transparent border-0 p-0 cursor-pointer"
							onClick={(e) => {
								e.stopPropagation();
								toggleFolder(item);
							}}
							aria-label={isExpanded ? `Collapse ${item.name}` : `Expand ${item.name}`}
						>
							{isLoading ? (
								<Loader2 className="h-2.5 w-2.5 sm:h-3 sm:w-3 animate-spin" />
							) : isExpanded ? (
								<ChevronDown className="h-3 w-3 sm:h-4 sm:w-4" />
							) : (
								<ChevronRight className="h-3 w-3 sm:h-4 sm:w-4" />
							)}
						</button>
					) : (
						<span className="w-3 h-3 sm:w-4 sm:h-4 shrink-0" />
					)}

<<<<<<< HEAD
					{isFolder && (
						<Checkbox
							checked={isSelected}
							onCheckedChange={() => toggleFolderSelection(item.id, item.name)}
							className="shrink-0 h-3.5 w-3.5 sm:h-4 sm:w-4"
							onClick={(e) => e.stopPropagation()}
						/>
					)}

					<div className={cn("shrink-0", !isFolder && "ml-3 sm:ml-5")}>
=======
					<Checkbox
						checked={isSelected}
						onCheckedChange={() => {
							if (isFolder) {
								toggleFolderSelection(item.id, item.name);
							} else {
								toggleFileSelection(item.id, item.name);
							}
						}}
						className="shrink-0 z-20 group-hover:border-white group-hover:border"
						onClick={(e) => e.stopPropagation()}
					/>

					<div className="shrink-0">
>>>>>>> 7a746fd2
						{isFolder ? (
							isExpanded ? (
								<FolderOpen className="h-3 w-3 sm:h-4 sm:w-4 text-blue-500" />
							) : (
								<Folder className="h-3 w-3 sm:h-4 sm:w-4 text-gray-500" />
							)
						) : (
							getFileIcon(item.mimeType, "h-3 w-3 sm:h-4 sm:w-4")
						)}
					</div>

					{isFolder ? (
						<button
							type="button"
							className="truncate flex-1 text-left text-xs sm:text-sm min-w-0 bg-transparent border-0 p-0 cursor-pointer"
							onClick={() => toggleFolder(item)}
						>
							{item.name}
						</button>
					) : (
						<span className="truncate flex-1 text-left text-xs sm:text-sm min-w-0">
							{item.name}
						</span>
					)}
				</div>

				{isExpanded && isFolder && children && (
					<div className="w-full">
						{childFolders.map((child) => renderItem(child, level + 1))}
						{childFiles.map((child) => renderItem(child, level + 1))}

						{children.length === 0 && (
							<div className="text-[10px] sm:text-xs text-muted-foreground py-1 sm:py-2 pl-1 sm:pl-2">Empty folder</div>
						)}
					</div>
				)}
			</div>
		);
	};

	return (
		<div className="border rounded-md w-full overflow-hidden">
			<ScrollArea className="h-[300px] sm:h-[450px] w-full">
				<div className="p-1 sm:p-2 pr-2 sm:pr-4 w-full overflow-x-hidden">
					<div className="mb-1 sm:mb-2 pb-1 sm:pb-2 border-b">
						<div className="flex items-center gap-1 sm:gap-2 h-auto py-1 sm:py-2 px-1 sm:px-2 rounded-md hover:bg-accent cursor-pointer">
							<Checkbox
								checked={isFolderSelected("root")}
								onCheckedChange={() => toggleFolderSelection("root", "My Drive")}
								className="shrink-0 h-3.5 w-3.5 sm:h-4 sm:w-4"
							/>
							<HardDrive className="h-3 w-3 sm:h-4 sm:w-4 text-primary shrink-0" />
							<button
								type="button"
								className="font-semibold truncate text-xs sm:text-sm cursor-pointer bg-transparent border-0 p-0 text-left"
								onClick={() => toggleFolderSelection("root", "My Drive")}
							>
								My Drive
							</button>
						</div>
					</div>

					{isLoadingRoot && (
						<div className="flex items-center justify-center py-4 sm:py-8">
							<Loader2 className="h-4 w-4 sm:h-6 sm:w-6 animate-spin text-muted-foreground" />
						</div>
					)}

					<div className="w-full overflow-x-hidden">
						{!isLoadingRoot && rootItems.map((item) => renderItem(item, 0))}
					</div>

					{!isLoadingRoot && rootItems.length === 0 && (
						<div className="text-center text-xs sm:text-sm text-muted-foreground py-4 sm:py-8">
							No files or folders found in your Google Drive
						</div>
					)}
				</div>
			</ScrollArea>
		</div>
	);
}<|MERGE_RESOLUTION|>--- conflicted
+++ resolved
@@ -228,15 +228,12 @@
 			<div key={item.id} className="w-full sm:ml-[calc(var(--level)*1.25rem)]" style={{ marginLeft: `${level * indentSize}rem`, '--level': level } as React.CSSProperties & { '--level'?: number }}>
 				<div
 					className={cn(
-<<<<<<< HEAD
+						"flex items-center group gap-2 h-auto py-2 px-2 rounded-md hover:bg-accent cursor-pointer",
+						isSelected && "bg-accent/50"
 						"flex items-center gap-1 sm:gap-2 h-auto py-1 sm:py-2 px-1 sm:px-2 rounded-md",
 						isFolder && "hover:bg-accent cursor-pointer",
 						!isFolder && "cursor-default opacity-60",
 						isSelected && isFolder && "bg-accent/50"
-=======
-						"flex items-center group gap-2 h-auto py-2 px-2 rounded-md hover:bg-accent cursor-pointer",
-						isSelected && "bg-accent/50"
->>>>>>> 7a746fd2
 					)}
 				>
 					{isFolder ? (
@@ -261,18 +258,6 @@
 						<span className="w-3 h-3 sm:w-4 sm:h-4 shrink-0" />
 					)}
 
-<<<<<<< HEAD
-					{isFolder && (
-						<Checkbox
-							checked={isSelected}
-							onCheckedChange={() => toggleFolderSelection(item.id, item.name)}
-							className="shrink-0 h-3.5 w-3.5 sm:h-4 sm:w-4"
-							onClick={(e) => e.stopPropagation()}
-						/>
-					)}
-
-					<div className={cn("shrink-0", !isFolder && "ml-3 sm:ml-5")}>
-=======
 					<Checkbox
 						checked={isSelected}
 						onCheckedChange={() => {
@@ -285,9 +270,16 @@
 						className="shrink-0 z-20 group-hover:border-white group-hover:border"
 						onClick={(e) => e.stopPropagation()}
 					/>
+					{isFolder && (
+						<Checkbox
+							checked={isSelected}
+							onCheckedChange={() => toggleFolderSelection(item.id, item.name)}
+							className="shrink-0 h-3.5 w-3.5 sm:h-4 sm:w-4"
+							onClick={(e) => e.stopPropagation()}
+						/>
+					)}
 
 					<div className="shrink-0">
->>>>>>> 7a746fd2
 						{isFolder ? (
 							isExpanded ? (
 								<FolderOpen className="h-3 w-3 sm:h-4 sm:w-4 text-blue-500" />
