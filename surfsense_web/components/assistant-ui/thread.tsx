--- conflicted
+++ resolved
@@ -1,4 +1,5 @@
-<<<<<<< HEAD
+import { AssistantIf, ThreadPrimitive } from "@assistant-ui/react";
+import type { FC } from "react";
 import {
 	ActionBarPrimitive,
 	AssistantIf,
@@ -71,13 +72,6 @@
 import { ChainOfThoughtItem } from "@/components/prompt-kit/chain-of-thought";
 import { TextShimmerLoader } from "@/components/prompt-kit/loader";
 import type { ThinkingStep } from "@/components/tool-ui/deepagent-thinking";
-import { Button } from "@/components/ui/button";
-import type { Document } from "@/contracts/types/document.types";
-import { cn } from "@/lib/utils";
-=======
-import { AssistantIf, ThreadPrimitive } from "@assistant-ui/react";
-import type { FC } from "react";
-import type { ThinkingStep } from "@/components/tool-ui/deepagent-thinking";
 import { ThinkingStepsContext } from "@/components/assistant-ui/thinking-steps";
 import { ThreadWelcome } from "@/components/assistant-ui/thread-welcome";
 import { Composer } from "@/components/assistant-ui/composer";
@@ -85,7 +79,9 @@
 import { AssistantMessage } from "@/components/assistant-ui/assistant-message";
 import { UserMessage } from "@/components/assistant-ui/user-message";
 import { EditComposer } from "@/components/assistant-ui/edit-composer";
->>>>>>> 7a746fd2
+import { Button } from "@/components/ui/button";
+import type { Document } from "@/contracts/types/document.types";
+import { cn } from "@/lib/utils";
 
 /**
  * Props for the Thread component
@@ -136,7 +132,6 @@
 			</ThreadPrimitive.Root>
 		</ThinkingStepsContext.Provider>
 	);
-<<<<<<< HEAD
 };
 
 const ThreadScrollToBottom: FC = () => {
@@ -753,6 +748,4 @@
 			</BranchPickerPrimitive.Next>
 		</BranchPickerPrimitive.Root>
 	);
-=======
->>>>>>> 7a746fd2
 };