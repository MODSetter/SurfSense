--- conflicted
+++ resolved
@@ -60,17 +60,16 @@
 				status: "available",
 			},
 			{
-<<<<<<< HEAD
 				id: "elasticsearch-connector",
 				title: "Elasticsearch",
 				description: "Connect to Elasticsearch to index and search documents, logs and metrics.",
 				icon: getConnectorIcon(EnumConnectorName.ELASTICSEARCH_CONNECTOR, "h-6 w-6"),
-=======
+			},	
+			{
 				id: "baidu-search-api",
 				title: "Baidu Search",
 				description: "Search the Chinese web using Baidu AI Search API",
 				icon: getConnectorIcon(EnumConnectorName.BAIDU_SEARCH_API, "h-6 w-6"),
->>>>>>> 885870bf
 				status: "available",
 			},
 		],
