"use client";

import { motion } from "framer-motion";
import { ArrowLeft, Check, Loader2 } from "lucide-react";
import { useParams, useRouter } from "next/navigation";
import { useEffect } from "react";
import { toast } from "sonner";
import { getConnectorIcon } from "@/components/chat";
import { EditConnectorLoadingSkeleton } from "@/components/editConnector/EditConnectorLoadingSkeleton";
import { EditConnectorNameForm } from "@/components/editConnector/EditConnectorNameForm";
import { EditGitHubConnectorConfig } from "@/components/editConnector/EditGitHubConnectorConfig";
import { EditSimpleTokenForm } from "@/components/editConnector/EditSimpleTokenForm";
import { Button } from "@/components/ui/button";
import {
	Card,
	CardContent,
	CardDescription,
	CardFooter,
	CardHeader,
	CardTitle,
} from "@/components/ui/card";
import { Form } from "@/components/ui/form";
import { useConnectorEditPage } from "@/hooks/useConnectorEditPage";
// Import Utils, Types, Hook, and Components
import { getConnectorTypeDisplay } from "@/lib/connectors/utils";

export default function EditConnectorPage() {
<<<<<<< HEAD
	const router = useRouter();
	const params = useParams();
	const searchSpaceId = params.search_space_id as string;
	// Ensure connectorId is parsed safely
	const connectorIdParam = params.connector_id as string;
	const connectorId = connectorIdParam ? parseInt(connectorIdParam, 10) : NaN;

	// Use the custom hook to manage state and logic
	const {
		connectorsLoading,
		connector,
		isSaving,
		editForm,
		patForm, // Needed for GitHub child component
		handleSaveChanges,
		// GitHub specific props for the child component
		editMode,
		setEditMode, // Pass down if needed by GitHub component
		originalPat,
		currentSelectedRepos,
		fetchedRepos,
		setFetchedRepos,
		newSelectedRepos,
		setNewSelectedRepos,
		isFetchingRepos,
		handleFetchRepositories,
		handleRepoSelectionChange,
	} = useConnectorEditPage(connectorId, searchSpaceId);

	// Redirect if connectorId is not a valid number after parsing
	useEffect(() => {
		if (Number.isNaN(connectorId)) {
			toast.error("Invalid Connector ID.");
			router.push(`/dashboard/${searchSpaceId}/connectors`);
		}
	}, [connectorId, router, searchSpaceId]);

	// Loading State
	if (connectorsLoading || !connector) {
		// Handle NaN case before showing skeleton
		if (Number.isNaN(connectorId)) return null;
		return <EditConnectorLoadingSkeleton />;
	}

	// Main Render using data/handlers from the hook
	return (
		<div className="container mx-auto py-8 max-w-3xl">
			<Button
				variant="ghost"
				className="mb-6"
				onClick={() => router.push(`/dashboard/${searchSpaceId}/connectors`)}
			>
				<ArrowLeft className="mr-2 h-4 w-4" /> Back to Connectors
			</Button>

			<motion.div
				initial={{ opacity: 0, y: 20 }}
				animate={{ opacity: 1, y: 0 }}
				transition={{ duration: 0.5 }}
			>
				<Card className="border-2 border-border">
					<CardHeader>
						<CardTitle className="text-2xl font-bold flex items-center gap-2">
							{getConnectorIcon(connector.connector_type)}
							Edit {getConnectorTypeDisplay(connector.connector_type)} Connector
						</CardTitle>
						<CardDescription>Modify connector name and configuration.</CardDescription>
					</CardHeader>

					<Form {...editForm}>
						{/* Pass hook's handleSaveChanges */}
						<form onSubmit={editForm.handleSubmit(handleSaveChanges)} className="space-y-6">
							<CardContent className="space-y-6">
								{/* Pass form control from hook */}
								<EditConnectorNameForm control={editForm.control} />

								<hr />

								<h3 className="text-lg font-semibold">Configuration</h3>

								{/* == GitHub == */}
								{connector.connector_type === "GITHUB_CONNECTOR" && (
									<EditGitHubConnectorConfig
										// Pass relevant state and handlers from hook
										editMode={editMode}
										setEditMode={setEditMode} // Pass setter if child manages mode
										originalPat={originalPat}
										currentSelectedRepos={currentSelectedRepos}
										fetchedRepos={fetchedRepos}
										newSelectedRepos={newSelectedRepos}
										isFetchingRepos={isFetchingRepos}
										patForm={patForm}
										handleFetchRepositories={handleFetchRepositories}
										handleRepoSelectionChange={handleRepoSelectionChange}
										setNewSelectedRepos={setNewSelectedRepos}
										setFetchedRepos={setFetchedRepos}
									/>
								)}

								{/* == Slack == */}
								{connector.connector_type === "SLACK_CONNECTOR" && (
									<EditSimpleTokenForm
										control={editForm.control}
										fieldName="SLACK_BOT_TOKEN"
										fieldLabel="Slack Bot Token"
										fieldDescription="Update the Slack Bot Token if needed."
										placeholder="Begins with xoxb-..."
									/>
								)}
								{/* == Notion == */}
								{connector.connector_type === "NOTION_CONNECTOR" && (
									<EditSimpleTokenForm
										control={editForm.control}
										fieldName="NOTION_INTEGRATION_TOKEN"
										fieldLabel="Notion Integration Token"
										fieldDescription="Update the Notion Integration Token if needed."
										placeholder="Begins with secret_..."
									/>
								)}
								{/* == Serper == */}
								{connector.connector_type === "SERPER_API" && (
									<EditSimpleTokenForm
										control={editForm.control}
										fieldName="SERPER_API_KEY"
										fieldLabel="Serper API Key"
										fieldDescription="Update the Serper API Key if needed."
									/>
								)}
								{/* == Tavily == */}
								{connector.connector_type === "TAVILY_API" && (
									<EditSimpleTokenForm
										control={editForm.control}
										fieldName="TAVILY_API_KEY"
										fieldLabel="Tavily API Key"
										fieldDescription="Update the Tavily API Key if needed."
									/>
								)}

								{/* == Linear == */}
								{connector.connector_type === "LINEAR_CONNECTOR" && (
									<EditSimpleTokenForm
										control={editForm.control}
										fieldName="LINEAR_API_KEY"
										fieldLabel="Linear API Key"
										fieldDescription="Update your Linear API Key if needed."
										placeholder="Begins with lin_api_..."
									/>
								)}

								{/* == Jira == */}
								{connector.connector_type === "JIRA_CONNECTOR" && (
									<div className="space-y-4">
										<EditSimpleTokenForm
											control={editForm.control}
											fieldName="JIRA_BASE_URL"
											fieldLabel="Jira Base URL"
											fieldDescription="Update your Jira instance URL if needed."
											placeholder="https://yourcompany.atlassian.net"
										/>
										<EditSimpleTokenForm
											control={editForm.control}
											fieldName="JIRA_EMAIL"
											fieldLabel="Jira Email"
											fieldDescription="Update your Atlassian account email if needed."
											placeholder="your.email@company.com"
										/>
										<EditSimpleTokenForm
											control={editForm.control}
											fieldName="JIRA_API_TOKEN"
											fieldLabel="Jira API Token"
											fieldDescription="Update your Jira API Token if needed."
											placeholder="Your Jira API Token"
										/>
									</div>
								)}

								{/* == Linkup == */}
								{connector.connector_type === "LINKUP_API" && (
									<EditSimpleTokenForm
										control={editForm.control}
										fieldName="LINKUP_API_KEY"
										fieldLabel="Linkup API Key"
										fieldDescription="Update your Linkup API Key if needed."
										placeholder="Begins with linkup_..."
									/>
								)}

								{/* == Discord == */}
								{connector.connector_type === "DISCORD_CONNECTOR" && (
									<EditSimpleTokenForm
										control={editForm.control}
										fieldName="DISCORD_BOT_TOKEN"
										fieldLabel="Discord Bot Token"
										fieldDescription="Update the Discord Bot Token if needed."
										placeholder="Bot token..."
									/>
								)}
							</CardContent>
							<CardFooter className="border-t pt-6">
								<Button type="submit" disabled={isSaving} className="w-full sm:w-auto">
									{isSaving ? (
										<Loader2 className="mr-2 h-4 w-4 animate-spin" />
									) : (
										<Check className="mr-2 h-4 w-4" />
									)}
									Save Changes
								</Button>
							</CardFooter>
						</form>
					</Form>
				</Card>
			</motion.div>
		</div>
	);
=======
  const router = useRouter();
  const params = useParams();
  const searchSpaceId = params.search_space_id as string;
  // Ensure connectorId is parsed safely
  const connectorIdParam = params.connector_id as string;
  const connectorId = connectorIdParam ? parseInt(connectorIdParam, 10) : NaN;

  // Use the custom hook to manage state and logic
  const {
    connectorsLoading,
    connector,
    isSaving,
    editForm,
    patForm, // Needed for GitHub child component
    handleSaveChanges,
    // GitHub specific props for the child component
    editMode,
    setEditMode, // Pass down if needed by GitHub component
    originalPat,
    currentSelectedRepos,
    fetchedRepos,
    setFetchedRepos,
    newSelectedRepos,
    setNewSelectedRepos,
    isFetchingRepos,
    handleFetchRepositories,
    handleRepoSelectionChange,
  } = useConnectorEditPage(connectorId, searchSpaceId);

  // Redirect if connectorId is not a valid number after parsing
  useEffect(() => {
    if (isNaN(connectorId)) {
      toast.error("Invalid Connector ID.");
      router.push(`/dashboard/${searchSpaceId}/connectors`);
    }
  }, [connectorId, router, searchSpaceId]);

  // Loading State
  if (connectorsLoading || !connector) {
    // Handle NaN case before showing skeleton
    if (isNaN(connectorId)) return null;
    return <EditConnectorLoadingSkeleton />;
  }

  // Main Render using data/handlers from the hook
  return (
    <div className="container mx-auto py-8 max-w-3xl">
      <Button
        variant="ghost"
        className="mb-6"
        onClick={() => router.push(`/dashboard/${searchSpaceId}/connectors`)}
      >
        <ArrowLeft className="mr-2 h-4 w-4" /> Back to Connectors
      </Button>

      <motion.div
        initial={{ opacity: 0, y: 20 }}
        animate={{ opacity: 1, y: 0 }}
        transition={{ duration: 0.5 }}
      >
        <Card className="border-2 border-border">
          <CardHeader>
            <CardTitle className="text-2xl font-bold flex items-center gap-2">
              {getConnectorIcon(connector.connector_type)}
              Edit {getConnectorTypeDisplay(connector.connector_type)} Connector
            </CardTitle>
            <CardDescription>
              Modify connector name and configuration.
            </CardDescription>
          </CardHeader>

          <Form {...editForm}>
            {/* Pass hook's handleSaveChanges */}
            <form
              onSubmit={editForm.handleSubmit(handleSaveChanges)}
              className="space-y-6"
            >
              <CardContent className="space-y-6">
                {/* Pass form control from hook */}
                <EditConnectorNameForm control={editForm.control} />

                <hr />

                <h3 className="text-lg font-semibold">Configuration</h3>

                {/* == GitHub == */}
                {connector.connector_type === "GITHUB_CONNECTOR" && (
                  <EditGitHubConnectorConfig
                    // Pass relevant state and handlers from hook
                    editMode={editMode}
                    setEditMode={setEditMode} // Pass setter if child manages mode
                    originalPat={originalPat}
                    currentSelectedRepos={currentSelectedRepos}
                    fetchedRepos={fetchedRepos}
                    newSelectedRepos={newSelectedRepos}
                    isFetchingRepos={isFetchingRepos}
                    patForm={patForm}
                    handleFetchRepositories={handleFetchRepositories}
                    handleRepoSelectionChange={handleRepoSelectionChange}
                    setNewSelectedRepos={setNewSelectedRepos}
                    setFetchedRepos={setFetchedRepos}
                  />
                )}

                {/* == Slack == */}
                {connector.connector_type === "SLACK_CONNECTOR" && (
                  <EditSimpleTokenForm
                    control={editForm.control}
                    fieldName="SLACK_BOT_TOKEN"
                    fieldLabel="Slack Bot Token"
                    fieldDescription="Update the Slack Bot Token if needed."
                    placeholder="Begins with xoxb-..."
                  />
                )}
                {/* == Notion == */}
                {connector.connector_type === "NOTION_CONNECTOR" && (
                  <EditSimpleTokenForm
                    control={editForm.control}
                    fieldName="NOTION_INTEGRATION_TOKEN"
                    fieldLabel="Notion Integration Token"
                    fieldDescription="Update the Notion Integration Token if needed."
                    placeholder="Begins with secret_..."
                  />
                )}
                {/* == Serper == */}
                {connector.connector_type === "SERPER_API" && (
                  <EditSimpleTokenForm
                    control={editForm.control}
                    fieldName="SERPER_API_KEY"
                    fieldLabel="Serper API Key"
                    fieldDescription="Update the Serper API Key if needed."
                  />
                )}
                {/* == Tavily == */}
                {connector.connector_type === "TAVILY_API" && (
                  <EditSimpleTokenForm
                    control={editForm.control}
                    fieldName="TAVILY_API_KEY"
                    fieldLabel="Tavily API Key"
                    fieldDescription="Update the Tavily API Key if needed."
                  />
                )}

                {/* == Linear == */}
                {connector.connector_type === "LINEAR_CONNECTOR" && (
                  <EditSimpleTokenForm
                    control={editForm.control}
                    fieldName="LINEAR_API_KEY"
                    fieldLabel="Linear API Key"
                    fieldDescription="Update your Linear API Key if needed."
                    placeholder="Begins with lin_api_..."
                  />
                )}

                {/* == Jira == */}
                {connector.connector_type === "JIRA_CONNECTOR" && (
                  <div className="space-y-4">
                    <EditSimpleTokenForm
                      control={editForm.control}
                      fieldName="JIRA_BASE_URL"
                      fieldLabel="Jira Base URL"
                      fieldDescription="Update your Jira instance URL if needed."
                      placeholder="https://yourcompany.atlassian.net"
                    />
                    <EditSimpleTokenForm
                      control={editForm.control}
                      fieldName="JIRA_EMAIL"
                      fieldLabel="Jira Email"
                      fieldDescription="Update your Atlassian account email if needed."
                      placeholder="your.email@company.com"
                    />
                    <EditSimpleTokenForm
                      control={editForm.control}
                      fieldName="JIRA_API_TOKEN"
                      fieldLabel="Jira API Token"
                      fieldDescription="Update your Jira API Token if needed."
                      placeholder="Your Jira API Token"
                    />
                  </div>
                )}

                {/* == Confluence == */}
                {connector.connector_type === "CONFLUENCE_CONNECTOR" && (
                  <div className="space-y-4">
                    <EditSimpleTokenForm
                      control={editForm.control}
                      fieldName="CONFLUENCE_BASE_URL"
                      fieldLabel="Confluence Base URL"
                      fieldDescription="Update your Confluence instance URL if needed."
                      placeholder="https://yourcompany.atlassian.net"
                    />
                    <EditSimpleTokenForm
                      control={editForm.control}
                      fieldName="CONFLUENCE_EMAIL"
                      fieldLabel="Confluence Email"
                      fieldDescription="Update your Atlassian account email if needed."
                      placeholder="your.email@company.com"
                    />
                    <EditSimpleTokenForm
                      control={editForm.control}
                      fieldName="CONFLUENCE_API_TOKEN"
                      fieldLabel="Confluence API Token"
                      fieldDescription="Update your Confluence API Token if needed."
                      placeholder="Your Confluence API Token"
                    />
                  </div>
                )}

                {/* == Linkup == */}
                {connector.connector_type === "LINKUP_API" && (
                  <EditSimpleTokenForm
                    control={editForm.control}
                    fieldName="LINKUP_API_KEY"
                    fieldLabel="Linkup API Key"
                    fieldDescription="Update your Linkup API Key if needed."
                    placeholder="Begins with linkup_..."
                  />
                )}

                {/* == Discord == */}
                {connector.connector_type === "DISCORD_CONNECTOR" && (
                  <EditSimpleTokenForm
                    control={editForm.control}
                    fieldName="DISCORD_BOT_TOKEN"
                    fieldLabel="Discord Bot Token"
                    fieldDescription="Update the Discord Bot Token if needed."
                    placeholder="Bot token..."
                  />
                )}
              </CardContent>
              <CardFooter className="border-t pt-6">
                <Button
                  type="submit"
                  disabled={isSaving}
                  className="w-full sm:w-auto"
                >
                  {isSaving ? (
                    <Loader2 className="mr-2 h-4 w-4 animate-spin" />
                  ) : (
                    <Check className="mr-2 h-4 w-4" />
                  )}
                  Save Changes
                </Button>
              </CardFooter>
            </form>
          </Form>
        </Card>
      </motion.div>
    </div>
  );
>>>>>>> fbb1263a
}<|MERGE_RESOLUTION|>--- conflicted
+++ resolved
@@ -25,7 +25,6 @@
 import { getConnectorTypeDisplay } from "@/lib/connectors/utils";
 
 export default function EditConnectorPage() {
-<<<<<<< HEAD
 	const router = useRouter();
 	const params = useParams();
 	const searchSpaceId = params.search_space_id as string;
@@ -202,6 +201,33 @@
 									</div>
 								)}
 
+								{/* == Confluence == */}
+								{connector.connector_type === "CONFLUENCE_CONNECTOR" && (
+									<div className="space-y-4">
+										<EditSimpleTokenForm
+											control={editForm.control}
+											fieldName="CONFLUENCE_BASE_URL"
+											fieldLabel="Confluence Base URL"
+											fieldDescription="Update your Confluence instance URL if needed."
+											placeholder="https://yourcompany.atlassian.net"
+										/>
+										<EditSimpleTokenForm
+											control={editForm.control}
+											fieldName="CONFLUENCE_EMAIL"
+											fieldLabel="Confluence Email"
+											fieldDescription="Update your Atlassian account email if needed."
+											placeholder="your.email@company.com"
+										/>
+										<EditSimpleTokenForm
+											control={editForm.control}
+											fieldName="CONFLUENCE_API_TOKEN"
+											fieldLabel="Confluence API Token"
+											fieldDescription="Update your Confluence API Token if needed."
+											placeholder="Your Confluence API Token"
+										/>
+									</div>
+								)}
+
 								{/* == Linkup == */}
 								{connector.connector_type === "LINKUP_API" && (
 									<EditSimpleTokenForm
@@ -240,256 +266,4 @@
 			</motion.div>
 		</div>
 	);
-=======
-  const router = useRouter();
-  const params = useParams();
-  const searchSpaceId = params.search_space_id as string;
-  // Ensure connectorId is parsed safely
-  const connectorIdParam = params.connector_id as string;
-  const connectorId = connectorIdParam ? parseInt(connectorIdParam, 10) : NaN;
-
-  // Use the custom hook to manage state and logic
-  const {
-    connectorsLoading,
-    connector,
-    isSaving,
-    editForm,
-    patForm, // Needed for GitHub child component
-    handleSaveChanges,
-    // GitHub specific props for the child component
-    editMode,
-    setEditMode, // Pass down if needed by GitHub component
-    originalPat,
-    currentSelectedRepos,
-    fetchedRepos,
-    setFetchedRepos,
-    newSelectedRepos,
-    setNewSelectedRepos,
-    isFetchingRepos,
-    handleFetchRepositories,
-    handleRepoSelectionChange,
-  } = useConnectorEditPage(connectorId, searchSpaceId);
-
-  // Redirect if connectorId is not a valid number after parsing
-  useEffect(() => {
-    if (isNaN(connectorId)) {
-      toast.error("Invalid Connector ID.");
-      router.push(`/dashboard/${searchSpaceId}/connectors`);
-    }
-  }, [connectorId, router, searchSpaceId]);
-
-  // Loading State
-  if (connectorsLoading || !connector) {
-    // Handle NaN case before showing skeleton
-    if (isNaN(connectorId)) return null;
-    return <EditConnectorLoadingSkeleton />;
-  }
-
-  // Main Render using data/handlers from the hook
-  return (
-    <div className="container mx-auto py-8 max-w-3xl">
-      <Button
-        variant="ghost"
-        className="mb-6"
-        onClick={() => router.push(`/dashboard/${searchSpaceId}/connectors`)}
-      >
-        <ArrowLeft className="mr-2 h-4 w-4" /> Back to Connectors
-      </Button>
-
-      <motion.div
-        initial={{ opacity: 0, y: 20 }}
-        animate={{ opacity: 1, y: 0 }}
-        transition={{ duration: 0.5 }}
-      >
-        <Card className="border-2 border-border">
-          <CardHeader>
-            <CardTitle className="text-2xl font-bold flex items-center gap-2">
-              {getConnectorIcon(connector.connector_type)}
-              Edit {getConnectorTypeDisplay(connector.connector_type)} Connector
-            </CardTitle>
-            <CardDescription>
-              Modify connector name and configuration.
-            </CardDescription>
-          </CardHeader>
-
-          <Form {...editForm}>
-            {/* Pass hook's handleSaveChanges */}
-            <form
-              onSubmit={editForm.handleSubmit(handleSaveChanges)}
-              className="space-y-6"
-            >
-              <CardContent className="space-y-6">
-                {/* Pass form control from hook */}
-                <EditConnectorNameForm control={editForm.control} />
-
-                <hr />
-
-                <h3 className="text-lg font-semibold">Configuration</h3>
-
-                {/* == GitHub == */}
-                {connector.connector_type === "GITHUB_CONNECTOR" && (
-                  <EditGitHubConnectorConfig
-                    // Pass relevant state and handlers from hook
-                    editMode={editMode}
-                    setEditMode={setEditMode} // Pass setter if child manages mode
-                    originalPat={originalPat}
-                    currentSelectedRepos={currentSelectedRepos}
-                    fetchedRepos={fetchedRepos}
-                    newSelectedRepos={newSelectedRepos}
-                    isFetchingRepos={isFetchingRepos}
-                    patForm={patForm}
-                    handleFetchRepositories={handleFetchRepositories}
-                    handleRepoSelectionChange={handleRepoSelectionChange}
-                    setNewSelectedRepos={setNewSelectedRepos}
-                    setFetchedRepos={setFetchedRepos}
-                  />
-                )}
-
-                {/* == Slack == */}
-                {connector.connector_type === "SLACK_CONNECTOR" && (
-                  <EditSimpleTokenForm
-                    control={editForm.control}
-                    fieldName="SLACK_BOT_TOKEN"
-                    fieldLabel="Slack Bot Token"
-                    fieldDescription="Update the Slack Bot Token if needed."
-                    placeholder="Begins with xoxb-..."
-                  />
-                )}
-                {/* == Notion == */}
-                {connector.connector_type === "NOTION_CONNECTOR" && (
-                  <EditSimpleTokenForm
-                    control={editForm.control}
-                    fieldName="NOTION_INTEGRATION_TOKEN"
-                    fieldLabel="Notion Integration Token"
-                    fieldDescription="Update the Notion Integration Token if needed."
-                    placeholder="Begins with secret_..."
-                  />
-                )}
-                {/* == Serper == */}
-                {connector.connector_type === "SERPER_API" && (
-                  <EditSimpleTokenForm
-                    control={editForm.control}
-                    fieldName="SERPER_API_KEY"
-                    fieldLabel="Serper API Key"
-                    fieldDescription="Update the Serper API Key if needed."
-                  />
-                )}
-                {/* == Tavily == */}
-                {connector.connector_type === "TAVILY_API" && (
-                  <EditSimpleTokenForm
-                    control={editForm.control}
-                    fieldName="TAVILY_API_KEY"
-                    fieldLabel="Tavily API Key"
-                    fieldDescription="Update the Tavily API Key if needed."
-                  />
-                )}
-
-                {/* == Linear == */}
-                {connector.connector_type === "LINEAR_CONNECTOR" && (
-                  <EditSimpleTokenForm
-                    control={editForm.control}
-                    fieldName="LINEAR_API_KEY"
-                    fieldLabel="Linear API Key"
-                    fieldDescription="Update your Linear API Key if needed."
-                    placeholder="Begins with lin_api_..."
-                  />
-                )}
-
-                {/* == Jira == */}
-                {connector.connector_type === "JIRA_CONNECTOR" && (
-                  <div className="space-y-4">
-                    <EditSimpleTokenForm
-                      control={editForm.control}
-                      fieldName="JIRA_BASE_URL"
-                      fieldLabel="Jira Base URL"
-                      fieldDescription="Update your Jira instance URL if needed."
-                      placeholder="https://yourcompany.atlassian.net"
-                    />
-                    <EditSimpleTokenForm
-                      control={editForm.control}
-                      fieldName="JIRA_EMAIL"
-                      fieldLabel="Jira Email"
-                      fieldDescription="Update your Atlassian account email if needed."
-                      placeholder="your.email@company.com"
-                    />
-                    <EditSimpleTokenForm
-                      control={editForm.control}
-                      fieldName="JIRA_API_TOKEN"
-                      fieldLabel="Jira API Token"
-                      fieldDescription="Update your Jira API Token if needed."
-                      placeholder="Your Jira API Token"
-                    />
-                  </div>
-                )}
-
-                {/* == Confluence == */}
-                {connector.connector_type === "CONFLUENCE_CONNECTOR" && (
-                  <div className="space-y-4">
-                    <EditSimpleTokenForm
-                      control={editForm.control}
-                      fieldName="CONFLUENCE_BASE_URL"
-                      fieldLabel="Confluence Base URL"
-                      fieldDescription="Update your Confluence instance URL if needed."
-                      placeholder="https://yourcompany.atlassian.net"
-                    />
-                    <EditSimpleTokenForm
-                      control={editForm.control}
-                      fieldName="CONFLUENCE_EMAIL"
-                      fieldLabel="Confluence Email"
-                      fieldDescription="Update your Atlassian account email if needed."
-                      placeholder="your.email@company.com"
-                    />
-                    <EditSimpleTokenForm
-                      control={editForm.control}
-                      fieldName="CONFLUENCE_API_TOKEN"
-                      fieldLabel="Confluence API Token"
-                      fieldDescription="Update your Confluence API Token if needed."
-                      placeholder="Your Confluence API Token"
-                    />
-                  </div>
-                )}
-
-                {/* == Linkup == */}
-                {connector.connector_type === "LINKUP_API" && (
-                  <EditSimpleTokenForm
-                    control={editForm.control}
-                    fieldName="LINKUP_API_KEY"
-                    fieldLabel="Linkup API Key"
-                    fieldDescription="Update your Linkup API Key if needed."
-                    placeholder="Begins with linkup_..."
-                  />
-                )}
-
-                {/* == Discord == */}
-                {connector.connector_type === "DISCORD_CONNECTOR" && (
-                  <EditSimpleTokenForm
-                    control={editForm.control}
-                    fieldName="DISCORD_BOT_TOKEN"
-                    fieldLabel="Discord Bot Token"
-                    fieldDescription="Update the Discord Bot Token if needed."
-                    placeholder="Bot token..."
-                  />
-                )}
-              </CardContent>
-              <CardFooter className="border-t pt-6">
-                <Button
-                  type="submit"
-                  disabled={isSaving}
-                  className="w-full sm:w-auto"
-                >
-                  {isSaving ? (
-                    <Loader2 className="mr-2 h-4 w-4 animate-spin" />
-                  ) : (
-                    <Check className="mr-2 h-4 w-4" />
-                  )}
-                  Save Changes
-                </Button>
-              </CardFooter>
-            </form>
-          </Form>
-        </Card>
-      </motion.div>
-    </div>
-  );
->>>>>>> fbb1263a
 }