--- conflicted
+++ resolved
@@ -78,14 +78,6 @@
 	} else if (Array.isArray(msg.content)) {
 		// Filter out custom metadata parts - they're handled separately
 		const filteredContent = msg.content.filter(
-<<<<<<< HEAD
-			(part: unknown) => {
-				if (typeof part !== "object" || part === null || !("type" in part)) return true;
-				const partType = (part as { type: string }).type;
-				// Filter out thinking-steps and mentioned-documents
-				return partType !== "thinking-steps" && partType !== "mentioned-documents";
-			}
-=======
 			(part: unknown) =>
 				!(
 					typeof part === "object" &&
@@ -93,7 +85,6 @@
 					"type" in part &&
 					(part as { type: string }).type === "thinking-steps"
 				)
->>>>>>> 08638996
 		);
 		content =
 			filteredContent.length > 0
