--- conflicted
+++ resolved
@@ -75,13 +75,8 @@
 			return <IconBrandElastic {...iconProps} />;
 		case EnumConnectorName.WEBCRAWLER_CONNECTOR:
 			return <Globe {...iconProps} />;
-<<<<<<< HEAD
-		case EnumConnectorName.YOUTUBE_CONNECTOR:
-			return <IconBrandYoutube {...iconProps} />;
-=======
 		case EnumConnectorName.CIRCLEBACK_CONNECTOR:
 			return <IconUsersGroup {...iconProps} />;
->>>>>>> 476c7646
 		// Additional cases for non-enum connector types
 		case "CIRCLEBACK":
 			return <IconUsersGroup {...iconProps} />;
