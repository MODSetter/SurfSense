<<<<<<< HEAD
"""Add GITHUB_CONNECTOR to DocumentType enum

Revision ID: e55302644c51
Revises: 1

"""

from collections.abc import Sequence

=======
from typing import Sequence, Union

>>>>>>> 0398046b
from alembic import op

# revision identifiers, used by Alembic.
revision: str = "e55302644c51"
<<<<<<< HEAD
down_revision: str | None = "1"
branch_labels: str | Sequence[str] | None = None
depends_on: str | Sequence[str] | None = None

# Define the ENUM type name and the new value
ENUM_NAME = "documenttype"  # Make sure this matches the name in your DB (usually lowercase class name)
=======
down_revision: Union[str, None] = "1"
branch_labels: Union[str, Sequence[str], None] = None
depends_on: Union[str, Sequence[str], None] = None

# Define the ENUM type name and the new value
ENUM_NAME = "documenttype"
>>>>>>> 0398046b
NEW_VALUE = "GITHUB_CONNECTOR"


def upgrade() -> None:
    """Upgrade schema."""
<<<<<<< HEAD
    op.execute(f"ALTER TYPE {ENUM_NAME} ADD VALUE '{NEW_VALUE}'")
=======
    op.execute(
        f"""
    DO $$
    BEGIN
        IF NOT EXISTS (
            SELECT 1 FROM pg_enum
            WHERE enumlabel = '{NEW_VALUE}'
            AND enumtypid = (
                SELECT oid FROM pg_type WHERE typname = '{ENUM_NAME}'
            )
        ) THEN
            ALTER TYPE {ENUM_NAME} ADD VALUE '{NEW_VALUE}';
        END IF;
    END$$;
    """
    )
>>>>>>> 0398046b


def downgrade() -> None:
    """Downgrade schema - remove GITHUB_CONNECTOR from enum."""
    old_enum_name = f"{ENUM_NAME}_old"

    old_values = (
        "EXTENSION",
        "CRAWLED_URL",
        "FILE",
        "SLACK_CONNECTOR",
        "NOTION_CONNECTOR",
        "YOUTUBE_VIDEO",
    )
    old_values_sql = ", ".join([f"'{v}'" for v in old_values])

<<<<<<< HEAD
    # Table and column names (adjust if different)
    table_name = "documents"
    column_name = "document_type"

    # 1. Rename the current enum type
    op.execute(f"ALTER TYPE {ENUM_NAME} RENAME TO {old_enum_name}")
=======
    table_name = "documents"
    column_name = "document_type"
>>>>>>> 0398046b

    # 1. Create the new enum type with the old values
    op.execute(f"CREATE TYPE {old_enum_name} AS ENUM({old_values_sql})")

<<<<<<< HEAD
    # 3. Update the table:
=======
    # 2. Delete rows using the new value
>>>>>>> 0398046b
    op.execute(f"DELETE FROM {table_name} WHERE {column_name}::text = '{NEW_VALUE}'")

    # 3. Alter the column to use the old enum type
    op.execute(
        f"ALTER TABLE {table_name} ALTER COLUMN {column_name} "
        f"TYPE {old_enum_name} USING {column_name}::text::{old_enum_name}"
    )

<<<<<<< HEAD
    # 5. Drop the old enum type
    op.execute(f"DROP TYPE {old_enum_name}")
    # ### end Alembic commands ###
=======
    # 4. Drop the current enum type and rename the old one
    op.execute(f"DROP TYPE {ENUM_NAME}")
    op.execute(f"ALTER TYPE {old_enum_name} RENAME TO {ENUM_NAME}")
>>>>>>> 0398046b
<|MERGE_RESOLUTION|>--- conflicted
+++ resolved
@@ -1,44 +1,20 @@
-<<<<<<< HEAD
-"""Add GITHUB_CONNECTOR to DocumentType enum
-
-Revision ID: e55302644c51
-Revises: 1
-
-"""
-
 from collections.abc import Sequence
 
-=======
-from typing import Sequence, Union
-
->>>>>>> 0398046b
 from alembic import op
 
 # revision identifiers, used by Alembic.
 revision: str = "e55302644c51"
-<<<<<<< HEAD
 down_revision: str | None = "1"
 branch_labels: str | Sequence[str] | None = None
 depends_on: str | Sequence[str] | None = None
 
 # Define the ENUM type name and the new value
-ENUM_NAME = "documenttype"  # Make sure this matches the name in your DB (usually lowercase class name)
-=======
-down_revision: Union[str, None] = "1"
-branch_labels: Union[str, Sequence[str], None] = None
-depends_on: Union[str, Sequence[str], None] = None
-
-# Define the ENUM type name and the new value
 ENUM_NAME = "documenttype"
->>>>>>> 0398046b
 NEW_VALUE = "GITHUB_CONNECTOR"
 
 
 def upgrade() -> None:
     """Upgrade schema."""
-<<<<<<< HEAD
-    op.execute(f"ALTER TYPE {ENUM_NAME} ADD VALUE '{NEW_VALUE}'")
-=======
     op.execute(
         f"""
     DO $$
@@ -55,7 +31,6 @@
     END$$;
     """
     )
->>>>>>> 0398046b
 
 
 def downgrade() -> None:
@@ -72,26 +47,13 @@
     )
     old_values_sql = ", ".join([f"'{v}'" for v in old_values])
 
-<<<<<<< HEAD
-    # Table and column names (adjust if different)
     table_name = "documents"
     column_name = "document_type"
-
-    # 1. Rename the current enum type
-    op.execute(f"ALTER TYPE {ENUM_NAME} RENAME TO {old_enum_name}")
-=======
-    table_name = "documents"
-    column_name = "document_type"
->>>>>>> 0398046b
 
     # 1. Create the new enum type with the old values
     op.execute(f"CREATE TYPE {old_enum_name} AS ENUM({old_values_sql})")
 
-<<<<<<< HEAD
-    # 3. Update the table:
-=======
     # 2. Delete rows using the new value
->>>>>>> 0398046b
     op.execute(f"DELETE FROM {table_name} WHERE {column_name}::text = '{NEW_VALUE}'")
 
     # 3. Alter the column to use the old enum type
@@ -100,12 +62,6 @@
         f"TYPE {old_enum_name} USING {column_name}::text::{old_enum_name}"
     )
 
-<<<<<<< HEAD
-    # 5. Drop the old enum type
-    op.execute(f"DROP TYPE {old_enum_name}")
-    # ### end Alembic commands ###
-=======
     # 4. Drop the current enum type and rename the old one
     op.execute(f"DROP TYPE {ENUM_NAME}")
-    op.execute(f"ALTER TYPE {old_enum_name} RENAME TO {ENUM_NAME}")
->>>>>>> 0398046b
+    op.execute(f"ALTER TYPE {old_enum_name} RENAME TO {ENUM_NAME}")