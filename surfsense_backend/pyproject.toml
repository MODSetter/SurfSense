[project]
name = "surf-new-backend"
version = "0.0.7"
description = "SurfSense Backend"
readme = "README.md"
requires-python = ">=3.12"
dependencies = [
    "alembic>=1.13.0",
    "asyncpg>=0.30.0",
    "chonkie[all]>=1.0.6",
    "discord-py>=2.5.2",
    "docling>=2.15.0",
    "fastapi>=0.115.8",
    "fastapi-users[oauth,sqlalchemy]>=14.0.1",
    "firecrawl-py>=1.12.0",
    "github3.py==4.0.1",
    "google-api-python-client>=2.156.0",
    "google-auth-oauthlib>=1.2.1",
    "kokoro>=0.9.4",
    "langchain-community>=0.3.17",
    "langchain-unstructured>=0.1.6",
    "langgraph>=0.3.29",
    "linkup-sdk>=0.2.4",
    "llama-cloud-services>=0.6.25",
    "markdownify>=0.14.1",
    "notion-client>=2.3.0",
    "numpy>=1.24.0",
    "pgvector>=0.3.6",
    "playwright>=1.50.0",
    "python-ffmpeg>=2.0.12",
    "rerankers[flashrank]>=0.7.1",
    "sentence-transformers>=3.4.1",
    "slack-sdk>=3.34.0",
    "soundfile>=0.13.1",
    "spacy>=3.8.7",
    "en-core-web-sm@https://github.com/explosion/spacy-models/releases/download/en_core_web_sm-3.8.0/en_core_web_sm-3.8.0-py3-none-any.whl",
    "static-ffmpeg>=2.13",
    "tavily-python>=0.3.2",
    "unstructured-client>=0.30.0",
    "unstructured[all-docs]>=0.16.25",
    "uvicorn[standard]>=0.34.0",
    "validators>=0.34.0",
    "youtube-transcript-api>=1.0.3",
<<<<<<< HEAD
    "elasticsearch>=9.1.1",
=======
    "litellm>=1.77.5",
    "langchain-litellm>=0.2.3",
>>>>>>> aff8fe6a
]

[dependency-groups]
dev = [
    "ruff>=0.12.5",
]

[tool.ruff]
# Exclude a variety of commonly ignored directories.
exclude = [
    ".bzr",
    ".direnv",
    ".eggs",
    ".git",
    ".git-rewrite",
    ".hg",
    ".ipynb_checkpoints",
    ".mypy_cache",
    ".nox",
    ".pants.d",
    ".pyenv",
    ".pytest_cache",
    ".pytype",
    ".ruff_cache",
    ".svn",
    ".tox",
    ".venv",
    ".vscode",
    "__pypackages__",
    "_build",
    "buck-out",
    "build",
    "dist",
    "node_modules",
    "site-packages",
    "venv",
]

line-length = 88
indent-width = 4

# Python 3.12
target-version = "py312"

[tool.ruff.lint]
select = [
    "E4",     # pycodestyle errors
    "E7",     # pycodestyle errors  
    "E9",     # pycodestyle errors
    "F",      # Pyflakes
    "I",      # isort
    "N",      # pep8-naming
    "UP",     # pyupgrade
    "B",      # flake8-bugbear
    "C4",     # flake8-comprehensions
    "T20",    # flake8-print
    "SIM",    # flake8-simplify
    "RUF",    # Ruff-specific rules
]

ignore = [
    "E501",   # Line too long (handled by formatter)
    "B008",   # Do not perform function calls in argument defaults
    "T201",   # Print found (allow print statements)
    "RUF012", # Mutable class attributes should be annotated with `typing.ClassVar`
]

extend-select = ["I"]

# Allow fix for all enabled rules (when `--fix`) is provided.
fixable = ["ALL"]
unfixable = []

# Allow unused variables when underscore-prefixed.
dummy-variable-rgx = "^(_+|(_+[a-zA-Z0-9_]*[a-zA-Z0-9]+?))$"

[tool.ruff.format]
# Use double quotes for strings.
quote-style = "double"

# Indent with spaces, rather than tabs.
indent-style = "space"

# Respect magic trailing commas.
skip-magic-trailing-comma = false

# Automatically detect the appropriate line ending.
line-ending = "auto"


[tool.ruff.lint.isort]
# Group imports by type
known-first-party = ["app"]
force-single-line = false
combine-as-imports = true<|MERGE_RESOLUTION|>--- conflicted
+++ resolved
@@ -41,12 +41,9 @@
     "uvicorn[standard]>=0.34.0",
     "validators>=0.34.0",
     "youtube-transcript-api>=1.0.3",
-<<<<<<< HEAD
-    "elasticsearch>=9.1.1",
-=======
     "litellm>=1.77.5",
     "langchain-litellm>=0.2.3",
->>>>>>> aff8fe6a
+    "elasticsearch>=9.1.1",
 ]
 
 [dependency-groups]
