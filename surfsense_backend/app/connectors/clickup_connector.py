--- conflicted
+++ resolved
@@ -169,11 +169,6 @@
             Tuple containing (tasks list, error message or None)
         """
         try:
-<<<<<<< HEAD
-            # Convert dates to Unix timestamps (milliseconds)
-            start_timestamp = int(datetime.strptime(start_date, "%Y-%m-%d").timestamp() * 1000)
-            end_timestamp = int(datetime.strptime(end_date, "%Y-%m-%d").timestamp() * 1000)
-=======
             # Convert date strings to Unix timestamps (milliseconds)
             start_datetime = datetime.strptime(start_date, "%Y-%m-%d")
             end_datetime = datetime.strptime(end_date, "%Y-%m-%d")
@@ -184,7 +179,6 @@
             
             start_timestamp = int(start_datetime.timestamp() * 1000)
             end_timestamp = int(end_datetime.timestamp() * 1000)
->>>>>>> c044d420
 
             params = {
                 "page": 0,
@@ -192,11 +186,7 @@
                 "reverse": "true",
                 "subtasks": "true",
                 "include_closed": str(include_closed).lower(),
-<<<<<<< HEAD
-                # Date filtering parameters
-=======
                 # Date filtering - filter by both created and updated dates
->>>>>>> c044d420
                 "date_created_gt": start_timestamp,
                 "date_created_lt": end_timestamp,
                 "date_updated_gt": start_timestamp,
