--- conflicted
+++ resolved
@@ -96,12 +96,9 @@
 class CustomBearerTransport(BearerTransport):
     async def get_login_response(self, token: str) -> Response:
         bearer_response = BearerResponse(access_token=token, token_type="bearer")
-<<<<<<< HEAD
+        # Using URL fragment (#) instead of query parameter (?) to prevent token exposure
+        # in browser history, server logs, and referrer headers
         redirect_url = f"{config.NEXT_FRONTEND_URL}/auth/callback#token={bearer_response.access_token}"
-=======
-        # TODO: Replace URL parameter with a more secure token exchange mechanism
-        redirect_url = f"{config.NEXT_FRONTEND_URL}/auth/callback?token={bearer_response.access_token}"
->>>>>>> 6c3cfd75
         if config.AUTH_TYPE == "GOOGLE":
             return RedirectResponse(redirect_url, status_code=302)
         else:
