import os
import shutil
import threading
from pathlib import Path
from typing import Any

import yaml
from chonkie import AutoEmbeddings, CodeChunker, RecursiveChunker
from chonkie.embeddings.azure_openai import AzureOpenAIEmbeddings
from chonkie.embeddings.registry import EmbeddingsRegistry
from dotenv import load_dotenv
from rerankers import Reranker

from app.config.secrets_loader import inject_secrets_to_env


# Monkey patch AzureOpenAIEmbeddings to fix parameter order issue
# This is a temporary workaround until the upstream chonkie library is fixed
class FixedAzureOpenAIEmbeddings(AzureOpenAIEmbeddings):
    """Wrapper around AzureOpenAIEmbeddings with fixed parameter order."""

    def __init__(
        self,
        model: str = "text-embedding-3-small",
        azure_endpoint: str | None = None,
        tokenizer: Any | None = None,
        dimension: int | None = None,
        azure_api_key: str | None = None,
        api_version: str = "2024-10-21",
        deployment: str | None = None,
        max_retries: int = 3,
        timeout: float = 60.0,
        batch_size: int = 32,  # Reduced from 128 to save RAM
        **kwargs: dict[str, Any],
    ):
        """Initialize with model as first parameter to avoid conflicts."""
        # Call parent's __init__ by explicitly passing azure_endpoint as first arg
        # to maintain compatibility with the original signature
        super().__init__(
            azure_endpoint=azure_endpoint or os.getenv("AZURE_OPENAI_ENDPOINT", ""),
            model=model,
            tokenizer=tokenizer,
            dimension=dimension,
            azure_api_key=azure_api_key,
            api_version=api_version,
            deployment=deployment,
            max_retries=max_retries,
            timeout=timeout,
            batch_size=batch_size,
            **kwargs,
        )


# TODO: Fix this in chonkie upstream
# Register our fixed Azure OpenAI embeddings with pattern
# This automatically infers the following arguments from their corresponding environment variables if they are not provided:
# - `api_key` from `AZURE_OPENAI_API_KEY`
# - `organization` from `OPENAI_ORG_ID`
# - `project` from `OPENAI_PROJECT_ID`
# - `azure_ad_token` from `AZURE_OPENAI_AD_TOKEN`
# - `api_version` from `OPENAI_API_VERSION`
# - `azure_endpoint` from `AZURE_OPENAI_ENDPOINT`
EmbeddingsRegistry.register_provider("azure_openai", FixedAzureOpenAIEmbeddings)
EmbeddingsRegistry.register_pattern(r"^text-embedding-", FixedAzureOpenAIEmbeddings)
EmbeddingsRegistry.register_model("text-embedding-ada-002", FixedAzureOpenAIEmbeddings)
EmbeddingsRegistry.register_model("text-embedding-3-small", FixedAzureOpenAIEmbeddings)
EmbeddingsRegistry.register_model("text-embedding-3-large", FixedAzureOpenAIEmbeddings)


# Get the base directory of the project
BASE_DIR = Path(__file__).resolve().parent.parent.parent

env_file = BASE_DIR / ".env"
load_dotenv(env_file)

# Load and inject SOPS-encrypted secrets into environment
# This allows secrets from secrets.enc.yaml to override/supplement .env values
# Priority: SOPS secrets > .env file > system environment
inject_secrets_to_env()


def is_ffmpeg_installed():
    """
    Check if ffmpeg is installed on the current system.

    Returns:
        bool: True if ffmpeg is installed, False otherwise.
    """
    return shutil.which("ffmpeg") is not None


def load_global_llm_configs():
    """
    Load global LLM configurations from YAML file.
    Falls back to example file if main file doesn't exist.

    Returns:
        list: List of global LLM config dictionaries, or empty list if file doesn't exist
    """
    # Try main config file first
    global_config_file = BASE_DIR / "app" / "config" / "global_llm_config.yaml"

    # Fall back to example file for testing
    # if not global_config_file.exists():
    #     global_config_file = BASE_DIR / "app" / "config" / "global_llm_config.example.yaml"
    #     if global_config_file.exists():
    #         print("Info: Using global_llm_config.example.yaml (copy to global_llm_config.yaml for production)")

    if not global_config_file.exists():
        # No global configs available
        return []

    try:
        with open(global_config_file, encoding="utf-8") as f:
            data = yaml.safe_load(f)
            return data.get("global_llm_configs", [])
    except Exception as e:
        print(f"Warning: Failed to load global LLM configs: {e}")
        return []


class Config:
    # Check if ffmpeg is installed
    if not is_ffmpeg_installed():
        import static_ffmpeg

        # ffmpeg installed on first call to add_paths(), threadsafe.
        static_ffmpeg.add_paths()
        # check if ffmpeg is installed again
        if not is_ffmpeg_installed():
            raise ValueError(
                "FFmpeg is not installed on the system. Please install it to use the Surfsense Podcaster."
            )

    # Database
    DATABASE_URL = os.getenv("DATABASE_URL")

    NEXT_FRONTEND_URL = os.getenv("NEXT_FRONTEND_URL")
    # Backend URL to override the http to https in the OAuth redirect URI
    BACKEND_URL = os.getenv("BACKEND_URL")

    # Auth
    AUTH_TYPE = os.getenv("AUTH_TYPE")
    REGISTRATION_ENABLED = os.getenv("REGISTRATION_ENABLED", "TRUE").upper() == "TRUE"

    # CORS Configuration
    # Comma-separated list of allowed origins, defaults to frontend URL
    # Note: Wildcard "*" is not allowed when allow_credentials=True
    _default_cors_origin = os.getenv("NEXT_FRONTEND_URL", "http://localhost:3000")
    _cors_origins_str = os.getenv("CORS_ORIGINS", _default_cors_origin)
    CORS_ORIGINS = [origin.strip() for origin in _cors_origins_str.split(",") if origin.strip()]

<<<<<<< HEAD
    # Site Configuration Defaults
    DEFAULT_CONTACT_EMAIL = os.getenv("DEFAULT_CONTACT_EMAIL", "support@example.com")
=======
    # Trusted proxy hosts for ProxyHeadersMiddleware
    # Comma-separated list of trusted proxy IPs/hosts
    # SECURITY: Set this to your actual proxy IPs in production
    _trusted_hosts_str = os.getenv("TRUSTED_HOSTS", "127.0.0.1")
    TRUSTED_HOSTS = [host.strip() for host in _trusted_hosts_str.split(",") if host.strip()]
>>>>>>> 27cb0618

    # Google OAuth
    GOOGLE_OAUTH_CLIENT_ID = os.getenv("GOOGLE_OAUTH_CLIENT_ID")
    GOOGLE_OAUTH_CLIENT_SECRET = os.getenv("GOOGLE_OAUTH_CLIENT_SECRET")

    # Google Calendar redirect URI
    GOOGLE_CALENDAR_REDIRECT_URI = os.getenv("GOOGLE_CALENDAR_REDIRECT_URI")

    # Google Gmail redirect URI
    GOOGLE_GMAIL_REDIRECT_URI = os.getenv("GOOGLE_GMAIL_REDIRECT_URI")

    # Airtable OAuth
    AIRTABLE_CLIENT_ID = os.getenv("AIRTABLE_CLIENT_ID")
    AIRTABLE_CLIENT_SECRET = os.getenv("AIRTABLE_CLIENT_SECRET")
    AIRTABLE_REDIRECT_URI = os.getenv("AIRTABLE_REDIRECT_URI")

    # LLM instances are now managed per-user through the LLMConfig system
    # Legacy environment variables removed in favor of user-specific configurations

    # Global LLM Configurations (optional)
    # Load from global_llm_config.yaml if available
    # These can be used as default options for users
    GLOBAL_LLM_CONFIGS = load_global_llm_configs()

    # Chonkie Configuration | Edit this to your needs
    EMBEDDING_MODEL = os.getenv("EMBEDDING_MODEL")
    # Azure OpenAI credentials from environment variables
    AZURE_OPENAI_ENDPOINT = os.getenv("AZURE_OPENAI_ENDPOINT")
    AZURE_OPENAI_API_KEY = os.getenv("AZURE_OPENAI_API_KEY")

    # Pass Azure credentials to embeddings when using Azure OpenAI
    embedding_kwargs = {}
    if AZURE_OPENAI_ENDPOINT:
        embedding_kwargs["azure_endpoint"] = AZURE_OPENAI_ENDPOINT
    if AZURE_OPENAI_API_KEY:
        embedding_kwargs["azure_api_key"] = AZURE_OPENAI_API_KEY

    # Lazy-loaded model instances (initialized on first access to save RAM)
    _embedding_model_instance = None
    _chunker_instance = None
    _code_chunker_instance = None
    _reranker_instance = None
    _init_lock = threading.RLock()  # Reentrant lock for nested initialization calls

    @classmethod
    def _initialize_embedding_model(cls):
        """Initialize embedding model on first access (lazy loading with thread-safety)."""
        if cls._embedding_model_instance is None:
            with cls._init_lock:
                # Double-check after acquiring lock
                if cls._embedding_model_instance is None:
                    cls._embedding_model_instance = AutoEmbeddings.get_embeddings(
                        cls.EMBEDDING_MODEL,
                        **cls.embedding_kwargs,
                    )
                    # Validate embedding dimension
                    if (
                        hasattr(cls._embedding_model_instance, "dimension")
                        and cls._embedding_model_instance.dimension > 2000
                    ):
                        raise ValueError(
                            f"Embedding dimension for Model: {cls.EMBEDDING_MODEL} "
                            f"has {cls._embedding_model_instance.dimension} dimensions, which "
                            f"exceeds the maximum of 2000 allowed by PGVector."
                        )
        return cls._embedding_model_instance

    @classmethod
    def _initialize_chunker(cls):
        """Initialize chunker on first access (lazy loading with thread-safety)."""
        if cls._chunker_instance is None:
            with cls._init_lock:
                # Double-check after acquiring lock
                if cls._chunker_instance is None:
                    embedding_model = cls._initialize_embedding_model()
                    cls._chunker_instance = RecursiveChunker(
                        chunk_size=getattr(embedding_model, "max_seq_length", 512)
                    )
        return cls._chunker_instance

    @classmethod
    def _initialize_code_chunker(cls):
        """Initialize code chunker on first access (lazy loading with thread-safety)."""
        if cls._code_chunker_instance is None:
            with cls._init_lock:
                # Double-check after acquiring lock
                if cls._code_chunker_instance is None:
                    embedding_model = cls._initialize_embedding_model()
                    cls._code_chunker_instance = CodeChunker(
                        chunk_size=getattr(embedding_model, "max_seq_length", 512)
                    )
        return cls._code_chunker_instance

    # Properties for lazy access to model instances
    @property
    def embedding_model_instance(self):
        return Config._initialize_embedding_model()

    @property
    def chunker_instance(self):
        return Config._initialize_chunker()

    @property
    def code_chunker_instance(self):
        return Config._initialize_code_chunker()

    # Reranker's Configuration | Pinecode, Cohere etc. Read more at https://github.com/AnswerDotAI/rerankers?tab=readme-ov-file#usage
    RERANKERS_ENABLED = os.getenv("RERANKERS_ENABLED", "FALSE").upper() == "TRUE"
    RERANKERS_MODEL_NAME = os.getenv("RERANKERS_MODEL_NAME") if RERANKERS_ENABLED else None
    RERANKERS_MODEL_TYPE = os.getenv("RERANKERS_MODEL_TYPE") if RERANKERS_ENABLED else None

    @classmethod
    def _initialize_reranker(cls):
        """Initialize reranker on first access (lazy loading with thread-safety)."""
        if not cls.RERANKERS_ENABLED:
            return None
        if cls._reranker_instance is None:
            with cls._init_lock:
                # Double-check after acquiring lock
                if cls._reranker_instance is None:
                    cls._reranker_instance = Reranker(
                        model_name=cls.RERANKERS_MODEL_NAME,
                        model_type=cls.RERANKERS_MODEL_TYPE,
                    )
        return cls._reranker_instance

    @property
    def reranker_instance(self):
        return Config._initialize_reranker()

    # OAuth JWT
    SECRET_KEY = os.getenv("SECRET_KEY")

    # ETL Service
    ETL_SERVICE = os.getenv("ETL_SERVICE")

    if ETL_SERVICE == "UNSTRUCTURED":
        # Unstructured API Key
        UNSTRUCTURED_API_KEY = os.getenv("UNSTRUCTURED_API_KEY")

    elif ETL_SERVICE == "LLAMACLOUD":
        # LlamaCloud API Key
        LLAMA_CLOUD_API_KEY = os.getenv("LLAMA_CLOUD_API_KEY")

    # Firecrawl API Key
    FIRECRAWL_API_KEY = os.getenv("FIRECRAWL_API_KEY", None)

    # Litellm TTS Configuration
    TTS_SERVICE = os.getenv("TTS_SERVICE")
    TTS_SERVICE_API_BASE = os.getenv("TTS_SERVICE_API_BASE")
    TTS_SERVICE_API_KEY = os.getenv("TTS_SERVICE_API_KEY")

    # STT Configuration
    STT_SERVICE = os.getenv("STT_SERVICE")
    STT_SERVICE_API_BASE = os.getenv("STT_SERVICE_API_BASE")
    STT_SERVICE_API_KEY = os.getenv("STT_SERVICE_API_KEY")

    @classmethod
    def get_settings(cls):
        """Get all settings as a dictionary."""
        return {
            key: value
            for key, value in cls.__dict__.items()
            if not key.startswith("_") and not callable(value)
        }


# Create a config instance
config = Config()<|MERGE_RESOLUTION|>--- conflicted
+++ resolved
@@ -150,16 +150,14 @@
     _cors_origins_str = os.getenv("CORS_ORIGINS", _default_cors_origin)
     CORS_ORIGINS = [origin.strip() for origin in _cors_origins_str.split(",") if origin.strip()]
 
-<<<<<<< HEAD
     # Site Configuration Defaults
     DEFAULT_CONTACT_EMAIL = os.getenv("DEFAULT_CONTACT_EMAIL", "support@example.com")
-=======
+
     # Trusted proxy hosts for ProxyHeadersMiddleware
     # Comma-separated list of trusted proxy IPs/hosts
     # SECURITY: Set this to your actual proxy IPs in production
     _trusted_hosts_str = os.getenv("TRUSTED_HOSTS", "127.0.0.1")
     TRUSTED_HOSTS = [host.strip() for host in _trusted_hosts_str.split(",") if host.strip()]
->>>>>>> 27cb0618
 
     # Google OAuth
     GOOGLE_OAUTH_CLIENT_ID = os.getenv("GOOGLE_OAUTH_CLIENT_ID")
