--- conflicted
+++ resolved
@@ -42,30 +42,14 @@
 os.environ["UNSTRUCTURED_HAS_PATCHED_LOOP"] = "1"
 
 
-# Restricted allowlist of document file extensions
-# Excludes executable script files (.py, .js, .java, etc.) to prevent code execution risks
-ALLOWED_EXTENSIONS = {
-    # Documents
-    '.pdf', '.doc', '.docx', '.odt', '.rtf',
-    # Spreadsheets
-    '.xls', '.xlsx', '.ods', '.csv',
-    # Presentations
-    '.ppt', '.pptx', '.odp',
-    # Text files
-    '.txt', '.md', '.rst',
-    # Images
-    '.jpg', '.jpeg', '.png', '.gif', '.bmp', '.tiff', '.webp',
-    # Archives (for document collections)
-    '.zip',
-}
-
 router = APIRouter()
 
 # File upload security settings
 MAX_FILE_SIZE_MB = 100  # Maximum file size in MB
 MAX_FILE_SIZE_BYTES = MAX_FILE_SIZE_MB * 1024 * 1024
 
-# Allowed file extensions for document uploads
+# Restricted allowlist of document file extensions
+# SECURITY: Excludes executable script files (.py, .js, .java, etc.) to prevent code execution risks
 ALLOWED_EXTENSIONS = {
     # Documents
     ".pdf", ".doc", ".docx", ".txt", ".rtf", ".odt",
@@ -75,12 +59,12 @@
     ".ppt", ".pptx", ".odp",
     # Images (for OCR)
     ".png", ".jpg", ".jpeg", ".gif", ".bmp", ".tiff", ".webp",
-    # Web/markup
-    ".html", ".htm", ".xml", ".json", ".md", ".markdown",
-    # Code
-    ".py", ".js", ".ts", ".java", ".cpp", ".c", ".h", ".go", ".rs", ".rb",
+    # Web/markup (non-executable)
+    ".html", ".htm", ".xml", ".json", ".md", ".markdown", ".rst",
     # E-books
     ".epub", ".mobi",
+    # Archives (for document collections)
+    ".zip",
 }
 
 
@@ -184,19 +168,11 @@
                     detail=f"Invalid file '{file.filename}': {error_msg}",
                 )
 
-<<<<<<< HEAD
-                # Validate file extension
-                file_ext = os.path.splitext(file.filename)[1].lower()
-                if file_ext not in ALLOWED_EXTENSIONS:
-                    raise HTTPException(
-                        status_code=400,
-                        detail=f"File type '{file_ext}' is not allowed. Allowed types: {', '.join(sorted(ALLOWED_EXTENSIONS))}"
-                    )
-
-=======
         for file in files:
             try:
->>>>>>> 6c3cfd75
+                # Get file extension for unique filename
+                file_ext = os.path.splitext(file.filename)[1].lower()
+
                 # Create uploads directory if it doesn't exist
                 uploads_dir = Path(os.getenv("UPLOADS_DIR", "./uploads"))
                 uploads_dir.mkdir(parents=True, exist_ok=True)
